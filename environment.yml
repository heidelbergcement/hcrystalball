name: hcrystalball
channels:
- conda-forge
- defaults
dependencies:
<<<<<<< HEAD
- python=3.7
=======
>>>>>>> 61717801
- scipy=1.4
- pandas=1.0
- numpy=1.18
- scikit-learn=0.23
- workalendar=10.1 # for HolidayTransformer
- statsmodels=0.12 # SmoothingWrappers
- fbprophet=0.6 # ProphetWrapper
- matplotlib-base=3.2.2 # for plotting in model selection
- tqdm # interactive progress bar
- ipywidgets # interactive progress bar
- jupyterlab # run examples, interactive progress bar
- nodejs # interactive progress bar
- sphinx # to build docs
- sphinx-automodapi # to build docs
- nbsphinx # to build docs
- sphinx_rtd_theme # to build docs
- sphinx-gallery # to build docs
- flake8 # to format the code
- pre-commit # to run pre-commit hooks
- prefect # to execute model selection in parallel
- pip

- pip:
  - pmdarima==1.5.3 # SarimaxWrapper, version 1.6.1 downloads cython and makes prophet fail
  - tbats==1.0.10 #(T)BATSWrapper, pinning patch version needed to to change in 1.0.3
  - pytest # to run tests
  - pytest-cov # to run tests
  - black # to format the code, moved to pip since conda doesn't have new release yet
  - . # for the docs build, remove when not having cloned git repository and run `pip install hcrystalball` or `conda install -c conda-forge hcrystalball` instead<|MERGE_RESOLUTION|>--- conflicted
+++ resolved
@@ -3,10 +3,6 @@
 - conda-forge
 - defaults
 dependencies:
-<<<<<<< HEAD
-- python=3.7
-=======
->>>>>>> 61717801
 - scipy=1.4
 - pandas=1.0
 - numpy=1.18
