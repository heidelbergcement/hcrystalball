import itertools

# redirect prophets and pystans output to the console
import logging
import sys

from hcrystalball.wrappers._base import TSModelWrapper
from hcrystalball.wrappers._base import tsmodel_wrapper_constructor_factory

sys_out = logging.StreamHandler(sys.__stdout__)
sys_out.setFormatter(logging.Formatter("%(asctime)s - %(name)s - %(levelname)s - %(message)s"))
logging.getLogger("prophet").addHandler(sys_out)
logging.getLogger("pystan").addHandler(sys_out)
logger = logging.getLogger("fbprophet.plot")
logger.setLevel(logging.CRITICAL)

<<<<<<< HEAD
from prophet import Prophet
=======
from fbprophet import Prophet

>>>>>>> 666ed095
import pandas as pd
from hcrystalball.utils import check_fit_before_predict
from hcrystalball.utils import check_X_y
from hcrystalball.utils import deep_dict_update
<<<<<<< HEAD
from hcrystalball.utils import enforce_y_type
from hcrystalball.utils import set_verbosity
=======
from hcrystalball.utils import set_verbosity

>>>>>>> 666ed095

pd.plotting.register_matplotlib_converters()


class ProphetWrapper(TSModelWrapper):
    """Wrapper for prophet.Prophet model

    https://facebook.github.io/prophet/docs/quick_start.html#python-api

    Bring prophet to sklearn time-series compatible interface and puts fit parameters
    to initialization stage.

    Parameters
    ----------
    name : str
        Name of the model instance, used also as column name for returned prediction.

    conf_int : bool
        Whether confidence intervals should be also outputed.

    full_prophet_output: bool
        Whether the `predict` method should output the full prophet.Prophet dataframe.

    extra_seasonalities : list of dicts
        Dictionary will be passed to prophet.Prophet add_regressor method.

    extra_regressors : list or list of dicts
        Dictionary will be passed to prophet.Prophet add_seasonality method.

    extra_holidays : dict of dict
        Dict with name of the holiday and values as another dict with required
        'lower_window' key and 'upper_window' key and optional 'prior_scale' key
        i.e.{'holiday_name': {'lower_window':1, 'upper_window:1, 'prior_scale: 10}}.

    fit_params : dict
        Parameters passed to `fit` prophet.Prophet model.

    clip_predictions_lower : float
        Minimal value allowed for predictions - predictions will be clipped to this value.

    clip_predictions_upper : float
        Maximum value allowed for predictions - predictions will be clipped to this value.

    hcb_verbose : bool
        Whtether to keep (True) or suppress (False) messages to stdout and stderr from the wrapper
        and 3rd party libraries during fit and predict
    """

    @tsmodel_wrapper_constructor_factory(Prophet)
    def __init__(
        self,
        name="prophet",
        conf_int=False,
        full_prophet_output=False,
        extra_seasonalities=None,
        extra_regressors=None,
        extra_holidays=None,
        fit_params=None,
        clip_predictions_lower=None,
        clip_predictions_upper=None,
<<<<<<< HEAD
        hcb_verbose=True,
=======
        hcb_verbose=False,
>>>>>>> 666ed095
    ):
        """This constructor will be modified at runtime to accept all
        parameters of the Prophet class on top of the ones defined here!"""
        pass

    @staticmethod
    def _transform_data_to_tsmodel_input_format(X, y=None):
        """Trasnform data into `Prophet.model` required format

        Parameters
        ----------
        X : pandas.DataFrame
            Input features with required 'date' column.

        y : array_like, (1d)
            Target vector

        Returns
        -------
        pandas.DataFrame
        """
        if y is not None:
            X = X.assign(y=y)

        return X.assign(ds=lambda x: x.index).reset_index(drop=True)

    def _set_model_extra_params(self, model):
        """Add `extra_seasonalities` and `extra_regressors` to `Prophet.model`

        Parameters
        ----------
        model : Prophet.model
            model to be extended with extra seasonalities and regressors

        Returns
        -------
        Prophet.model
            model with extra seasonalities and extra regressors
        """
        if self.extra_seasonalities is not None:
            for s in self.extra_seasonalities:
                model.add_seasonality(**s)
        if self.extra_regressors is not None:
            for r in self.extra_regressors:
                if isinstance(r, str):
                    model.add_regressor(r)
                else:
                    model.add_regressor(**r)
        return model

    def _adjust_holidays(self, X):
        """Add `holidays` to `Prophet.model`

        Doing that in required form and drop the 'holiday' column from X

        Parameters
        ----------
        X : pandas.DataFrame
            Input features with 'holiday' column.

        Returns
        -------
        pandas.DataFrame
            Input features without 'holiday' column
        """

        holiday_cols = [col for col in X.filter(like="_holiday_").select_dtypes(include="object").columns]

        unique_holiday_dict = {col: X.loc[X[col] != "", col].unique() for col in holiday_cols}

        extra_holidays = {
            col: {
                holiday: {
                    "lower_window": self._get_holiday_windows(X, f"_before{col}"),
                    "upper_window": self._get_holiday_windows(X, f"_after{col}"),
                    "prior_scale": self.holidays_prior_scale,
                }
                for holiday in holidays
            }
            for col, holidays in unique_holiday_dict.items()
        }

        if self.extra_holidays:
            extra_holidays = {k: deep_dict_update(v, self.extra_holidays) for k, v in extra_holidays.items()}

        unique_holiday = set(itertools.chain.from_iterable(unique_holiday_dict.values()))
        all_extra_holidays = set(itertools.chain.from_iterable(extra_holidays.values()))
        if len(unique_holiday) > 0:
            missing_holidays = all_extra_holidays.difference(unique_holiday)

            if missing_holidays:
                logging.warning(
                    f"""Following holidays weren't found in data; thus not being
                        used {missing_holidays}. Available holidays for this data:
                        {unique_holiday}"""
                )

            holidays = []
            for col in holiday_cols:
                # assign country code/country code column to the holiday names
                # to ensure single occurence of a holiday per country
                # (e.g. `BE` and `DE` both have Christmas Day -> Christmas Day_DE, Christmas Day_BE)
                inter = X.loc[X[col] != "", [col]].assign(
                    **{"holiday": lambda df: df[col] + f"_{col.split('_')[2]}"}
                )
                if not inter.empty:
                    # translate original holiday name to extra information on the holiday affect
                    # given the extra_holidays parameter
                    holidays.append(
                        inter.merge(
                            inter[col].map(extra_holidays[col]).apply(pd.Series),
                            left_index=True,
                            right_index=True,
                        ).loc[
                            :,
                            ["holiday", "lower_window", "upper_window", "prior_scale"],
                        ]
                    )

            self.model.holidays = pd.concat(holidays).assign(ds=lambda x: x.index).reset_index(drop=True)

        return X.drop(columns=holiday_cols, errors="ignore")

    def _get_holiday_windows(self, X, col_like):
        """Get information about window for holidays for particular country.

        Parameters
        ----------
        X : pandas.DataFrame
            Input features with 'col_like' column.

        col_like: str
            col name pattern
            (i.e. `_before_holiday_DE`)
        Returns
        -------
        int
            number of days around holidays (whether before or after depends on `col_like`)
        """
        window = X.filter(like=f"{col_like}")
        window = 0 if window.empty else window.columns[0].split("_")[1]
        return int(window)

    @enforce_y_type
    @check_X_y
    @set_verbosity
    def fit(self, X, y):
        """Transform input data to `Prophet.model` required format and fit the model.

        Parameters
        ----------
        X : pandas.DataFrame
            Input features.

        y : array_like, (1d)
            Target vector.

        Returns
        -------
        self
        """
        # TODO Add regressors which are not in self.extra_regressors but are in X?
        self.model = self._init_tsmodel(Prophet)
        if X.filter(like="_holiday_").shape[1] > 0:
            X = self._adjust_holidays(X)
        df = self._transform_data_to_tsmodel_input_format(X, y)
        self.model.fit(df, **self.fit_params) if self.fit_params else self.model.fit(df)
        self.fitted = True
        return self

    @check_fit_before_predict
    @set_verbosity
    def predict(self, X):
        """Adjust holidays, transform data to required format and provide predictions.

        Parameters
        ----------
        X : pandas.DataFrame
            Input features.

        Returns
        -------
        pandas.DataFrame with pandas.DatetimeIndex
            Prediction is stored in column with name being the `name` of the wrapper.
            If `conf_int` attribute is set to True, the returned DataFrame will have three columns,
            with the second and third (named 'name'_lower and 'name'_upper).
            If `full_prophet_output` is set to True, then full Prophet.model.predict output is returned.
        """
        if X.filter(like="_holiday_").shape[1] > 0:
            X = self._adjust_holidays(X)
        df = self._transform_data_to_tsmodel_input_format(X)

        preds = (
            self.model.predict(df)
            .rename(
                columns={
                    "yhat": self.name,
                    "yhat_lower": f"{self.name}_lower",
                    "yhat_upper": f"{self.name}_upper",
                }
            )
            .drop(columns="ds", errors="ignore")
        )

        if not self.full_prophet_output:
            if self.conf_int:
                preds = preds[[self.name, f"{self.name}_lower", f"{self.name}_upper"]]
            else:
                preds = preds[[self.name]]

        preds.index = X.index
        return self._clip_predictions(preds)


__all__ = ["ProphetWrapper"]<|MERGE_RESOLUTION|>--- conflicted
+++ resolved
@@ -14,23 +14,14 @@
 logger = logging.getLogger("fbprophet.plot")
 logger.setLevel(logging.CRITICAL)
 
-<<<<<<< HEAD
+import pandas as pd
 from prophet import Prophet
-=======
-from fbprophet import Prophet
-
->>>>>>> 666ed095
-import pandas as pd
+
 from hcrystalball.utils import check_fit_before_predict
 from hcrystalball.utils import check_X_y
 from hcrystalball.utils import deep_dict_update
-<<<<<<< HEAD
 from hcrystalball.utils import enforce_y_type
 from hcrystalball.utils import set_verbosity
-=======
-from hcrystalball.utils import set_verbosity
-
->>>>>>> 666ed095
 
 pd.plotting.register_matplotlib_converters()
 
@@ -91,11 +82,7 @@
         fit_params=None,
         clip_predictions_lower=None,
         clip_predictions_upper=None,
-<<<<<<< HEAD
         hcb_verbose=True,
-=======
-        hcb_verbose=False,
->>>>>>> 666ed095
     ):
         """This constructor will be modified at runtime to accept all
         parameters of the Prophet class on top of the ones defined here!"""
